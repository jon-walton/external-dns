--- conflicted
+++ resolved
@@ -22,10 +22,6 @@
 	"testing"
 
 	log "github.com/sirupsen/logrus"
-<<<<<<< HEAD
-=======
-
->>>>>>> 3db7f993
 	"github.com/stretchr/testify/assert"
 )
 
@@ -50,7 +46,15 @@
 	}
 }
 
-<<<<<<< HEAD
+func TestDifference(t *testing.T) {
+	current := []string{"foo", "bar"}
+	desired := []string{"bar", "baz"}
+	add, remove, leave := Difference(current, desired)
+	assert.Equal(t, add, []string{"baz"})
+	assert.Equal(t, remove, []string{"foo"})
+	assert.Equal(t, leave, []string{"bar"})
+}
+
 func TestBaseProviderPropertyEquality(t *testing.T) {
 	p := BaseProvider{}
 	assert.True(t, p.PropertyValuesEqual("some.property", "", ""), "Both properties not present")
@@ -58,13 +62,4 @@
 	assert.False(t, p.PropertyValuesEqual("some.property", "Foo", ""), "Second property missing")
 	assert.True(t, p.PropertyValuesEqual("some.property", "Foo", "Foo"), "Properties the same")
 	assert.False(t, p.PropertyValuesEqual("some.property", "Foo", "Bar"), "Attributes differ")
-=======
-func TestDifference(t *testing.T) {
-	current := []string{"foo", "bar"}
-	desired := []string{"bar", "baz"}
-	add, remove, leave := Difference(current, desired)
-	assert.Equal(t, add, []string{"baz"})
-	assert.Equal(t, remove, []string{"foo"})
-	assert.Equal(t, leave, []string{"bar"})
->>>>>>> 3db7f993
 }